# -*- coding: utf-8 -*-

"""
Definition of nodes for computing reordering and plotting coclass_matrices
"""
import numpy as np
import os

from nipype.interfaces.base import BaseInterface, \
    BaseInterfaceInputSpec, traits, File, TraitedSpec, isdefined
    
from nipype.utils.filemanip import split_filename as split_f
    
############################################################################################### SpectralConn #####################################################################################################

from neuropype_ephy.spectral import spectral_proc,epoched_spectral_proc

class SpectralConnInputSpec(BaseInterfaceInputSpec):
    
    ts_file = traits.File(exists=True, desc='nodes * time series in .npy format', mandatory=True)
    
    sfreq = traits.Float(desc='sampling frequency', mandatory=True)
    
    freq_band = traits.List(traits.Float(exists=True), desc='frequency bands', mandatory=True)
    
    con_method = traits.Enum("coh","imcoh","plv","pli",desc='metric computed on time series for connectivity')
    
    epoch_window_length = traits.Float(desc='epoched data', mandatory=False)
    
class SpectralConnOutputSpec(TraitedSpec):
    
    conmat_file = File(exists=True, desc="spectral connectivty matrix in .npy format")
    
class SpectralConn(BaseInterface):
    
    """
    Compute spectral connectivity in a given frequency bands
    """
    input_spec = SpectralConnInputSpec
    output_spec = SpectralConnOutputSpec

    def _run_interface(self, runtime):
                
        print 'in SpectralConn'
        ts_file = self.inputs.ts_file
        sfreq = self.inputs.sfreq
        freq_band = self.inputs.freq_band
        con_method = self.inputs.con_method
        epoch_window_length = self.inputs.epoch_window_length
        
        if epoch_window_length == traits.Undefined:
            self.conmat_file = spectral_proc(ts_file,sfreq,freq_band,con_method)
        
        else:
            self.conmat_file = epoched_spectral_proc(ts_file,sfreq,freq_band,con_method,epoch_window_length)

        return runtime
        
    def _list_outputs(self):
        
        outputs = self._outputs().get()
        
        outputs["conmat_file"] = self.conmat_file
        
        return outputs
        
############################################################################################### PlotSpectralConn #####################################################################################################

from neuropype_ephy.spectral import plot_circular_connectivity

class PlotSpectralConnInputSpec(BaseInterfaceInputSpec):
    
    conmat_file = traits.File(exists=True, desc='connectivity matrix in .npy format', mandatory=True)
    
    is_sensor_space = traits.Bool(True, desc = 'if True uses labels as returned from mne', usedefault = True)
    
    vmin = traits.Float(0.3, desc='min scale value', usedefault = True)
    
    vmax = traits.Float(1.0, desc='max scale value', usedefault = True)
    
    nb_lines = traits.Int(200, desc='nb lines kept in the representation', usedefault = True)
    
    labels_file = traits.File(desc='list of labels associated with nodes')
    
class PlotSpectralConnOutputSpec(TraitedSpec):
    
    plot_conmat_file = File(exists=True, desc="plot spectral connectivity matrix in .eps format")
    
class PlotSpectralConn(BaseInterface):
    
    """
    Plot spectral connectivity matrix
    """
    input_spec = PlotSpectralConnInputSpec
    output_spec = PlotSpectralConnOutputSpec

    def _run_interface(self, runtime):
                
        print 'in PlotSpectralConn'
        
        conmat_file = self.inputs.conmat_file
        vmin = self.inputs.vmin
        vmax = self.inputs.vmax
        nb_lines = self.inputs.nb_lines
        is_sensor_space = self.inputs.is_sensor_space
        labels_file =self.inputs.labels_file
        
        
        ### reading matrix and base filename from conmat_file
        path,fname,ext = split_f(conmat_file)    
        print fname
        
        conmat = np.load(conmat_file)
        print conmat.shape
        
        assert conmat.ndim == 2, "Warning, conmat should be 2D matrix , ndim = {}".format(conmat.ndim)
        assert conmat.shape[0] == conmat.shape[1], "Warning, conmat should be a squared matrix , {} != {}".format(conmat.shape[0],conmat.shape[1])
        
            
        if isdefined(labels_file):
            
            if is_sensor_space:
                label_names = [line.strip() for line in open(labels_file)]
                node_order  = label_names
                node_colors = None
            
            else:
                # read colors
                node_colors = [label.color for label in labels_file]    
                
                # reorder the labels based on their location in the left hemi
                label_names = [label.name for label in labels_file]
                lh_labels = [name for name in label_names if name.endswith('lh')]

                # Get the y-location of the label
                label_ypos = list()
                for name in lh_labels:
                    idx = label_names.index(name)
                    ypos = np.mean(labels_file[idx].pos[:, 1])
                    label_ypos.append(ypos)

<<<<<<< HEAD
                 # TODO aggiungere il Brainstem!
                try:
                    idx = label_names.index('Brain-Stem')
                    ypos = np.mean(labels_file[idx].pos[:, 1])
                    lh_labels.append('Brain-Stem')
                    label_ypos.append(ypos)
                except ValueError:
                    pass
                        
=======
>>>>>>> 661c7da7
                # Reorder the labels based on their location
                lh_labels = [label for (yp, label) in sorted(zip(label_ypos, lh_labels))]
                
                # For the right hemi
                rh_labels = [label[:-2] + 'rh' for label in lh_labels]

                # Save the plot order 
                node_order = list()
                node_order.extend(lh_labels[::-1])  # reverse the order
<<<<<<< HEAD
                node_order.extend(rh_labels)             
              
=======
                node_order.extend(rh_labels)
                
>>>>>>> 661c7da7
        else:
            label_names = range(conmat.shape[0])
            node_order  = label_names
            node_colors = None
           
        
        self.plot_conmat_file = plot_circular_connectivity(conmat,label_names,node_colors,node_order, vmin,vmax ,nb_lines, fname)

        return runtime
        
    def _list_outputs(self):
        
        outputs = self._outputs().get()
        
        outputs["plot_conmat_file"] = self.plot_conmat_file
        
        return outputs
        <|MERGE_RESOLUTION|>--- conflicted
+++ resolved
@@ -139,7 +139,6 @@
                     ypos = np.mean(labels_file[idx].pos[:, 1])
                     label_ypos.append(ypos)
 
-<<<<<<< HEAD
                  # TODO aggiungere il Brainstem!
                 try:
                     idx = label_names.index('Brain-Stem')
@@ -149,8 +148,6 @@
                 except ValueError:
                     pass
                         
-=======
->>>>>>> 661c7da7
                 # Reorder the labels based on their location
                 lh_labels = [label for (yp, label) in sorted(zip(label_ypos, lh_labels))]
                 
@@ -160,13 +157,8 @@
                 # Save the plot order 
                 node_order = list()
                 node_order.extend(lh_labels[::-1])  # reverse the order
-<<<<<<< HEAD
                 node_order.extend(rh_labels)             
-              
-=======
-                node_order.extend(rh_labels)
-                
->>>>>>> 661c7da7
+
         else:
             label_names = range(conmat.shape[0])
             node_order  = label_names
