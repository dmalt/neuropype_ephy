--- conflicted
+++ resolved
@@ -45,8 +45,6 @@
 
 	np.save(conmat_file,raw_data)
 
-<<<<<<< HEAD
-
         correct_channel_coords = np.loadtxt(orig_channel_coords_file)
         
         print correct_channel_coords
@@ -66,12 +64,7 @@
 
 	return conmat_file,channel_coords_file,channel_names_file
     
-def preprocess_mat_to_ts(mat_file,orig_channel_names_file,orig_channel_coords_file):
-=======
-	return conmat_file
-
 def import_mat_to_ts(mat_file,orig_channel_names_file,orig_channel_coords_file):
->>>>>>> 8d0ff2ed
 
 	import os
 	import numpy as np
