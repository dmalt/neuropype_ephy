--- conflicted
+++ resolved
@@ -16,15 +16,12 @@
 
 def convert_ds_to_raw_fif(ds_file):
     import os
-<<<<<<< HEAD
-    
-=======
->>>>>>> 77d35098
     import os.path as op
     
     from nipype.utils.filemanip import split_filename as split_f
     from mne.io import read_raw_ctf
-<<<<<<< HEAD
+    
+    
     subj_path,basename,ext = split_f(ds_file)
     print subj_path,basename,ext
     raw = read_raw_ctf(ds_file)
@@ -41,21 +38,6 @@
     else:
         print '*** RAW FIF file %s exists!!!' % raw_fif_file
         
-=======
-
-    subj_path,basename,ext = split_f(ds_file)
-    print subj_path,basename,ext
-    
-    #    raw_fif_file = os.path.abspath(basename + "_raw.fif")
-    raw_fif_file = os.path.join(subj_path,basename + "_raw.fif")
-    
-    if not op.isfile(raw_fif_file):       
-        raw = read_raw_ctf(ds_file)
-        raw.save(raw_fif_file)
-    else:      
-        print '*** RAW FIF file %s exists!!!' % raw_fif_file
-    
->>>>>>> 77d35098
     return raw_fif_file
 
 
