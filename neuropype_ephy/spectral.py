# -*- coding: utf-8 -*-

import numpy as np



def compute_and_save_spectral_connectivity(data,con_method,sfreq,fmin,fmax,index = 0,mode = 'multitaper'):

    import sys,os
    from mne.connectivity import spectral_connectivity

    import numpy as np

    print data.shape

    if len(data.shape) < 3:
        if con_method in ['coh','cohy','imcoh']:
            data = data.reshape(1,data.shape[0],data.shape[1])

        elif con_method in ['pli','plv','ppc' ,'pli','pli2_unbiased' ,'wpli' ,'wpli2_debiased']:
            print "warning, only work with epoched time series"
            sys.exit()
        
    if mode == 'multitaper':
        
        con_matrix, freqs, times, n_epochs, n_tapers  = spectral_connectivity(data, method=con_method, sfreq=sfreq, fmin= fmin, fmax=fmax, faverage=True, tmin=None, mode = 'multitaper',   mt_adaptive=False, n_jobs=1)
        
        con_matrix = np.array(con_matrix[:,:,0])

    elif mode == 'cwt_morlet':
        
        frequencies = np.arange(fmin, fmax, 1)
        n_cycles = frequencies / 7.

        con_matrix, freqs, times, n_epochs, n_tapers  = spectral_connectivity(data, method=con_method, sfreq=sfreq, faverage=True, tmin=None, mode='cwt_morlet',   cwt_frequencies= frequencies, cwt_n_cycles= n_cycles, n_jobs=1)
        
        con_matrix = np.mean(np.array(con_matrix[:,:,0,:]),axis = 2)
    
    else:
        
        print "Error, mode = %s not implemented"%(mode)
        
        return []

    print con_matrix.shape
    print np.min(con_matrix),np.max(con_matrix)

    conmat_file = os.path.abspath("conmat_" + str(index) + "_" + con_method + ".npy")

    np.save(conmat_file,con_matrix)

    return conmat_file


def plot_circular_connectivity(conmat_file, labels_file, is_sensor_space, nb_lines = 200):

    import os
    
    import numpy as np
    
    from nipype.utils.filemanip import split_filename as split_f
    
    from mne.viz import circular_layout, plot_connectivity_circle
    import matplotlib.pyplot as plt
    
<<<<<<< HEAD
    if is_sensor_space:
        label_names = [line.strip() for line in open(labels_file)]
        node_order  = label_names
        node_colors = None
        
    else:
        node_colors = [label.color for label in labels_file]    
        # reorder the labels based on their location in the left hemi
        label_names = [label.name for label in labels_file]

        lh_labels = [name for name in label_names if name.endswith('lh')]

        # Get the y-location of the label
        label_ypos = list()
        for name in lh_labels:
            idx = label_names.index(name)
            ypos = np.mean(labels_file[idx].pos[:, 1])
            label_ypos.append(ypos)

        # Reorder the labels based on their location
        lh_labels = [label for (yp, label) in sorted(zip(label_ypos, lh_labels))]
        
        # For the right hemi
        rh_labels = [label[:-2] + 'rh' for label in lh_labels]

        # Save the plot order 
        node_order = list()
        node_order.extend(lh_labels[::-1])  # reverse the order
        node_order.extend(rh_labels)
        
        
    print label_names
=======
    label_names= [line.strip() for line in open(labels_file)]
    
    path,fname,ext = split_f(conmat_file)
    
    print fname
    
    
    #print label_names
>>>>>>> 41ad4a49
    conmat = np.load(conmat_file)
    print conmat.shape
    
    
    # Angles
    node_angles = circular_layout(label_names, node_order, start_pos=90,
                                group_boundaries=[0, len(label_names) / 2])

    # Plot the graph using node colors from the FreeSurfer parcellation. We only
    # show the 300 strongest connections.
    fig,_ = plot_connectivity_circle(conmat, label_names, n_lines=nb_lines,  
                                     node_angles=node_angles, node_colors = node_colors,
                                     fontsize_names = 12, 
                                     title='All-to-All Connectivity' , show = False)
    
    
    #plot_conmat_file = os.path.abspath('circle.png')
    plot_conmat_file = os.path.abspath('circle_' + fname + '.eps')
    fig.savefig(plot_conmat_file, facecolor='black')
    
    
    plt.close(fig)
    #fig1.close()
    del fig
    
    return plot_conmat_file
    
#################################################################################################################################################################"

def spectral_proc(ts_file,sfreq,freq_band,con_method):

    import numpy as np
    #import os

    from neuropype_ephy.spectral import compute_and_save_spectral_connectivity

    data = np.load(ts_file)

    conmat_file = compute_and_save_spectral_connectivity(data = data,con_method = con_method,sfreq=sfreq, fmin= freq_band[0], fmax=freq_band[1])
        
    return conmat_file


def spectral_proc_label(ts_file,sfreq,freq_band,con_method,label,mode):

    import numpy as np
    #import os

    from neuropype_ephy.spectral import compute_and_save_spectral_connectivity

    data = np.load(ts_file)

    conmat_file = compute_and_save_spectral_connectivity(data = data,con_method = con_method,sfreq=sfreq, fmin= freq_band[0], fmax=freq_band[1],index = label,mode = mode)

    return conmat_file


def multiple_spectral_proc(ts_file,sfreq,freq_band,con_method):

    import numpy as np
    import os

    from mne.connectivity import spectral_connectivity

    all_data = np.load(ts_file)

    print all_data.shape
    
    #print sfreq
            
    print freq_band
    
    if len(all_data.shape) != 3:
        print "Warning, all_data should have several samples"
        
        return []
    
    conmat_files = []
    
    for i in range(all_data.shape[0]):

        cur_data = all_data[i,:,:]

        data = cur_data.reshape(1,cur_data.shape[0],cur_data.shape[1])

        print data.shape
        
        con_matrix, freqs, times, n_epochs, n_tapers  = spectral_connectivity(data, method=con_method, mode='multitaper', sfreq=sfreq, fmin= freq_band[0], fmax=freq_band[1], faverage=True, tmin=None,    mt_adaptive=False, n_jobs=1)

        con_matrix = np.array(con_matrix[:,:,0])

        print con_matrix.shape
        print np.min(con_matrix),np.max(con_matrix)
        
        conmat_file = os.path.abspath("conmat_"+ con_method + "_" + str(i) + ".npy")

        np.save(conmat_file,con_matrix)

        conmat_files.append(conmat_file)
            
    return conmat_files

def epoched_multiple_spectral_proc(ts_file,sfreq,freq_band_name,freq_band,con_method,epoch_window_length):

    import numpy as np
    import os

    from mne.connectivity import spectral_connectivity

    all_data = np.load(ts_file)

    print all_data.shape

    #print sfreq
                
    print freq_band
    print freq_band_name

    if len(all_data.shape) != 3:
        
        print "Warning, all_data should have several samples"
        
        return []

    conmat_files = []

    for i in range(all_data.shape[0]):

        cur_data = all_data[i,:,:]

        print cur_data.shape
            



        if epoch_window_length == None :
            
            data = cur_data.reshape(1,cur_data.shape[0],cur_data.shape[1])

        else: 
                
            nb_splits = cur_data.shape[1] // (epoch_window_length * sfreq)
            
            print "epoching data with {}s by window, resulting in {} epochs".format(epoch_window_length,nb_splits)
            
            list_epoched_data = np.array_split(cur_data,nb_splits,axis = 1)
            
            print len(list_epoched_data)
            
            data = np.array(list_epoched_data)
            
            print data.shape

        con_matrix, freqs, times, n_epochs, n_tapers  = spectral_connectivity(data, method=con_method, mode='multitaper', sfreq=sfreq, fmin= freq_band[0], fmax=freq_band[1], faverage=True, tmin=None,    mt_adaptive=False, n_jobs=1)

        print con_matrix.shape
        con_matrix = np.array(con_matrix[:,:,0])

        print con_matrix.shape
        print np.min(con_matrix),np.max(con_matrix)
        
        conmat_file = os.path.abspath("conmat_"+ con_method + "_" + str(i) + ".npy")

        np.save(conmat_file,con_matrix)

        conmat_files.append(conmat_file)
            
    return conmat_files


def epoched_spectral_proc(ts_file,sfreq,freq_band,freq_band_name,con_method,epoch_window_length):

    import numpy as np

    from neuropype_ephy.spectral import compute_and_save_spectral_connectivity

    data = np.load(ts_file)

    print data.shape
    print sfreq
    print freq_band
    print freq_band_name

    if epoch_window_length == None:
        
        conmat_file = compute_and_save_spectral_connectivity(data=data,con_method=con_method,sfreq=sfreq,fmin = freq_band[0],fmax = freq_band[1])
    else:
            
            print "Shape before splits:"
            print data.shape
            
            print  "sfreq:"
            print sfreq
            
            nb_splits = data.shape[1] // (epoch_window_length * sfreq)
            
            print "nb_splits:"
            print nb_splits
            
            reste = data.shape[1] % int(epoch_window_length * sfreq)
            
            print "reste:"
            print reste
            
            if reste != 0:
                data = data[:,:-reste]
            
            print "shape after reste:"
            print data.shape
            
            print "epoching data with {}s by window, resulting in {} epochs".format(epoch_window_length,nb_splits)
            
            
            
            list_epoched_data = np.array_split(data,nb_splits,axis = 1)
            
            for epo in list_epoched_data:
                print epo.shape
            
            #print "Shape after splits:"
            #print epoched_data.shape

            epoched_data = np.array(list_epoched_data)
            
            conmat_file = compute_and_save_spectral_connectivity(data=epoched_data, con_method=con_method, sfreq=sfreq, fmin= freq_band[0], fmax=freq_band[1])

            return conmat_file
            
############################## testing (can be removed from package) ###########################################

def test_spectral_connectivity(main_path = "/mnt/Data/Projet-Karim", con_method = 'coh',  freq_bands = [[15.,40.]], freq_band_names = ['beta']):

    import os 
    from mne.connectivity import spectral_connectivity

    from mne.io import RawFIF
    
    subj_path = os.path.join(main_path ,'balai')

    print subj_path

    fif_files = [f for f in os.listdir(subj_path) if f.endswith("fif")]

    print fif_files

    for fif_f in fif_files:

        basename = os.path.splitext(fif_f)[0]

        raw = RawFIF(os.path.join(subj_path,fif_f),preload = True)

        print raw

        print len(raw.ch_names)

        sfreq = raw.info['sfreq']

        select_sensors, = np.where(np.array([ch_name[0] == 'M' for ch_name in raw.ch_names],dtype = 'bool') == True)

        ### save electrode locations
        sens_loc = [raw.info['chs'][i]['loc'][:3] for i in select_sensors]
        sens_loc = np.array(sens_loc)

        loc_filename = os.path.join(subj_path,basename +"_correct_channel_coords.txt")
        np.savetxt(loc_filename,sens_loc , fmt = '%s')

        print sens_loc

        ### save electrode names

        sens_names = np.array([raw.ch_names[pos] for pos in select_sensors],dtype = "str")
        names_filename = os.path.join(subj_path,basename +"_correct_channel_names.txt")
        np.savetxt(names_filename,sens_names , fmt = '%s')

        #start, stop = raw.time_as_index([0, 100])

        data,times = raw[select_sensors,:]
        print np.max(data,axis = 0)

        for i,freq_band in enumerate(freq_band_names):
            
            con_matrix, freqs, times, n_epochs, n_tapers = spectral_connectivity(data.reshape(1,data.shape[0],data.shape[1]), method=con_method, mode='multitaper', sfreq=sfreq, fmin= freq_bands[i][0], fmax=freq_bands[i][1], faverage=True, tmin=None,    mt_adaptive=False, n_jobs=1)

            #print con

            con_matrix = np.array(con_matrix[:,:,0])
            print con_matrix.shape
            print np.min(con_matrix),np.max(con_matrix)

            #0/0

            #print data_filtered.shape

            #print data-data
            #print np.max(data-data_filtered,axis = 0)
            #0/0
            np_filename = os.path.join(subj_path,basename+ "_" + con_method +"_" + freq_band +".npy")

            np.save(np_filename,con_matrix)

            #0/0
            

if __name__ == '__main__':
    test_spectral_connectivity()<|MERGE_RESOLUTION|>--- conflicted
+++ resolved
@@ -63,7 +63,6 @@
     from mne.viz import circular_layout, plot_connectivity_circle
     import matplotlib.pyplot as plt
     
-<<<<<<< HEAD
     if is_sensor_space:
         label_names = [line.strip() for line in open(labels_file)]
         node_order  = label_names
@@ -93,19 +92,14 @@
         node_order = list()
         node_order.extend(lh_labels[::-1])  # reverse the order
         node_order.extend(rh_labels)
-        
-        
-    print label_names
-=======
-    label_names= [line.strip() for line in open(labels_file)]
-    
-    path,fname,ext = split_f(conmat_file)
-    
+
+    
+    path,fname,ext = split_f(conmat_file)    
     print fname
     
     
     #print label_names
->>>>>>> 41ad4a49
+
     conmat = np.load(conmat_file)
     print conmat.shape
     
