--- conflicted
+++ resolved
@@ -46,7 +46,6 @@
 
 	data = np.load(ts_file)
 
-<<<<<<< HEAD
 	conmat_file = compute_and_save_spectral_connectivity(data = data,con_method = con_method,sfreq=sfreq, fmin= freq_band[0], fmax=freq_band[1])
         
 	return conmat_file
@@ -62,14 +61,7 @@
 	data = np.load(ts_file)
 
 	conmat_file = compute_and_save_spectral_connectivity(data = data,con_method = con_method,sfreq=sfreq, fmin= freq_band[0], fmax=freq_band[1],index = label)
-=======
-	print data.shape
-	print sfreq
-	print freq_band
-	
-	conmat_file = compute_and_save_spectral_connectivity(data = data,con_method = con_method,sfreq=sfreq, fmin= freq_band[0], fmax=freq_band[1])
->>>>>>> 2237cfa1
-        
+	
 	return conmat_file
 
 
